// Copyright 2013-2014 The Rust Project Developers. See the COPYRIGHT
// file at the top-level directory of this distribution and at
// http://rust-lang.org/COPYRIGHT.
//
// Licensed under the Apache License, Version 2.0 <LICENSE-APACHE or
// http://www.apache.org/licenses/LICENSE-2.0> or the MIT license
// <LICENSE-MIT or http://opensource.org/licenses/MIT>, at your
// option. This file may not be copied, modified, or distributed
// except according to those terms.

//! Multi-producer, single-consumer communication primitives threads
//!
//! This module provides message-based communication over channels, concretely
//! defined among three types:
//!
//! * `Sender`
//! * `SyncSender`
//! * `Receiver`
//!
//! A `Sender` or `SyncSender` is used to send data to a `Receiver`. Both
//! senders are clone-able (multi-producer) such that many threads can send
//! simultaneously to one receiver (single-consumer).
//!
//! These channels come in two flavors:
//!
//! 1. An asynchronous, infinitely buffered channel. The `channel()` function
//!    will return a `(Sender, Receiver)` tuple where all sends will be
//!    **asynchronous** (they never block). The channel conceptually has an
//!    infinite buffer.
//!
//! 2. A synchronous, bounded channel. The `sync_channel()` function will return
//!    a `(SyncSender, Receiver)` tuple where the storage for pending messages
//!    is a pre-allocated buffer of a fixed size. All sends will be
//!    **synchronous** by blocking until there is buffer space available. Note
//!    that a bound of 0 is allowed, causing the channel to become a
//!    "rendezvous" channel where each sender atomically hands off a message to
//!    a receiver.
//!
//! ## Disconnection
//!
//! The send and receive operations on channels will all return a `Result`
//! indicating whether the operation succeeded or not. An unsuccessful operation
//! is normally indicative of the other half of a channel having "hung up" by
//! being dropped in its corresponding thread.
//!
//! Once half of a channel has been deallocated, most operations can no longer
//! continue to make progress, so `Err` will be returned. Many applications will
//! continue to `unwrap()` the results returned from this module, instigating a
//! propagation of failure among threads if one unexpectedly dies.
//!
//! # Examples
//!
//! Simple usage:
//!
//! ```
//! use std::thread::Thread;
//! use std::sync::mpsc::channel;
//!
//! // Create a simple streaming channel
//! let (tx, rx) = channel();
//! Thread::spawn(move|| {
//!     tx.send(10i).unwrap();
//! });
//! assert_eq!(rx.recv().unwrap(), 10i);
//! ```
//!
//! Shared usage:
//!
//! ```
//! use std::thread::Thread;
//! use std::sync::mpsc::channel;
//!
//! // Create a shared channel that can be sent along from many threads
//! // where tx is the sending half (tx for transmission), and rx is the receiving
//! // half (rx for receiving).
//! let (tx, rx) = channel();
//! for i in range(0i, 10i) {
//!     let tx = tx.clone();
//!     Thread::spawn(move|| {
//!         tx.send(i).unwrap();
//!     });
//! }
//!
//! for _ in range(0i, 10i) {
//!     let j = rx.recv().unwrap();
//!     assert!(0 <= j && j < 10);
//! }
//! ```
//!
//! Propagating panics:
//!
//! ```
//! use std::sync::mpsc::channel;
//!
//! // The call to recv() will return an error because the channel has already
//! // hung up (or been deallocated)
//! let (tx, rx) = channel::<int>();
//! drop(tx);
//! assert!(rx.recv().is_err());
//! ```
//!
//! Synchronous channels:
//!
//! ```
//! use std::thread::Thread;
//! use std::sync::mpsc::sync_channel;
//!
//! let (tx, rx) = sync_channel::<int>(0);
//! Thread::spawn(move|| {
//!     // This will wait for the parent task to start receiving
//!     tx.send(53).unwrap();
//! });
//! rx.recv().unwrap();
//! ```
//!
//! Reading from a channel with a timeout requires to use a Timer together
//! with the channel. You can use the select! macro to select either and
//! handle the timeout case. This first example will break out of the loop
//! after 10 seconds no matter what:
//!
//! ```no_run
//! use std::sync::mpsc::channel;
//! use std::io::timer::Timer;
//! use std::time::Duration;
//!
//! let (tx, rx) = channel::<int>();
//! let mut timer = Timer::new().unwrap();
//! let timeout = timer.oneshot(Duration::seconds(10));
//!
//! loop {
//!     select! {
//!         val = rx.recv() => println!("Received {}", val.unwrap()),
//!         _ = timeout.recv() => {
//!             println!("timed out, total time was more than 10 seconds");
//!             break;
//!         }
//!     }
//! }
//! ```
//!
//! This second example is more costly since it allocates a new timer every
//! time a message is received, but it allows you to timeout after the channel
//! has been inactive for 5 seconds:
//!
//! ```no_run
//! use std::sync::mpsc::channel;
//! use std::io::timer::Timer;
//! use std::time::Duration;
//!
//! let (tx, rx) = channel::<int>();
//! let mut timer = Timer::new().unwrap();
//!
//! loop {
//!     let timeout = timer.oneshot(Duration::seconds(5));
//!
//!     select! {
//!         val = rx.recv() => println!("Received {}", val.unwrap()),
//!         _ = timeout.recv() => {
//!             println!("timed out, no message received in 5 seconds");
//!             break;
//!         }
//!     }
//! }
//! ```

#![stable]

// A description of how Rust's channel implementation works
//
// Channels are supposed to be the basic building block for all other
// concurrent primitives that are used in Rust. As a result, the channel type
// needs to be highly optimized, flexible, and broad enough for use everywhere.
//
// The choice of implementation of all channels is to be built on lock-free data
// structures. The channels themselves are then consequently also lock-free data
// structures. As always with lock-free code, this is a very "here be dragons"
// territory, especially because I'm unaware of any academic papers that have
// gone into great length about channels of these flavors.
//
// ## Flavors of channels
//
// From the perspective of a consumer of this library, there is only one flavor
// of channel. This channel can be used as a stream and cloned to allow multiple
// senders. Under the hood, however, there are actually three flavors of
// channels in play.
//
// * Flavor::Oneshots - these channels are highly optimized for the one-send use case.
//              They contain as few atomics as possible and involve one and
//              exactly one allocation.
// * Streams - these channels are optimized for the non-shared use case. They
//             use a different concurrent queue that is more tailored for this
//             use case. The initial allocation of this flavor of channel is not
//             optimized.
// * Shared - this is the most general form of channel that this module offers,
//            a channel with multiple senders. This type is as optimized as it
//            can be, but the previous two types mentioned are much faster for
//            their use-cases.
//
// ## Concurrent queues
//
// The basic idea of Rust's Sender/Receiver types is that send() never blocks, but
// recv() obviously blocks. This means that under the hood there must be some
// shared and concurrent queue holding all of the actual data.
//
// With two flavors of channels, two flavors of queues are also used. We have
// chosen to use queues from a well-known author that are abbreviated as SPSC
// and MPSC (single producer, single consumer and multiple producer, single
// consumer). SPSC queues are used for streams while MPSC queues are used for
// shared channels.
//
// ### SPSC optimizations
//
// The SPSC queue found online is essentially a linked list of nodes where one
// half of the nodes are the "queue of data" and the other half of nodes are a
// cache of unused nodes. The unused nodes are used such that an allocation is
// not required on every push() and a free doesn't need to happen on every
// pop().
//
// As found online, however, the cache of nodes is of an infinite size. This
// means that if a channel at one point in its life had 50k items in the queue,
// then the queue will always have the capacity for 50k items. I believed that
// this was an unnecessary limitation of the implementation, so I have altered
// the queue to optionally have a bound on the cache size.
//
// By default, streams will have an unbounded SPSC queue with a small-ish cache
// size. The hope is that the cache is still large enough to have very fast
// send() operations while not too large such that millions of channels can
// coexist at once.
//
// ### MPSC optimizations
//
// Right now the MPSC queue has not been optimized. Like the SPSC queue, it uses
// a linked list under the hood to earn its unboundedness, but I have not put
// forth much effort into having a cache of nodes similar to the SPSC queue.
//
// For now, I believe that this is "ok" because shared channels are not the most
// common type, but soon we may wish to revisit this queue choice and determine
// another candidate for backend storage of shared channels.
//
// ## Overview of the Implementation
//
// Now that there's a little background on the concurrent queues used, it's
// worth going into much more detail about the channels themselves. The basic
// pseudocode for a send/recv are:
//
//
//      send(t)                             recv()
//        queue.push(t)                       return if queue.pop()
//        if increment() == -1                deschedule {
//          wakeup()                            if decrement() > 0
//                                                cancel_deschedule()
//                                            }
//                                            queue.pop()
//
// As mentioned before, there are no locks in this implementation, only atomic
// instructions are used.
//
// ### The internal atomic counter
//
// Every channel has a shared counter with each half to keep track of the size
// of the queue. This counter is used to abort descheduling by the receiver and
// to know when to wake up on the sending side.
//
// As seen in the pseudocode, senders will increment this count and receivers
// will decrement the count. The theory behind this is that if a sender sees a
// -1 count, it will wake up the receiver, and if the receiver sees a 1+ count,
// then it doesn't need to block.
//
// The recv() method has a beginning call to pop(), and if successful, it needs
// to decrement the count. It is a crucial implementation detail that this
// decrement does *not* happen to the shared counter. If this were the case,
// then it would be possible for the counter to be very negative when there were
// no receivers waiting, in which case the senders would have to determine when
// it was actually appropriate to wake up a receiver.
//
// Instead, the "steal count" is kept track of separately (not atomically
// because it's only used by receivers), and then the decrement() call when
// descheduling will lump in all of the recent steals into one large decrement.
//
// The implication of this is that if a sender sees a -1 count, then there's
// guaranteed to be a waiter waiting!
//
// ## Native Implementation
//
// A major goal of these channels is to work seamlessly on and off the runtime.
// All of the previous race conditions have been worded in terms of
// scheduler-isms (which is obviously not available without the runtime).
//
// For now, native usage of channels (off the runtime) will fall back onto
// mutexes/cond vars for descheduling/atomic decisions. The no-contention path
// is still entirely lock-free, the "deschedule" blocks above are surrounded by
// a mutex and the "wakeup" blocks involve grabbing a mutex and signaling on a
// condition variable.
//
// ## Select
//
// Being able to support selection over channels has greatly influenced this
// design, and not only does selection need to work inside the runtime, but also
// outside the runtime.
//
// The implementation is fairly straightforward. The goal of select() is not to
// return some data, but only to return which channel can receive data without
// blocking. The implementation is essentially the entire blocking procedure
// followed by an increment as soon as its woken up. The cancellation procedure
// involves an increment and swapping out of to_wake to acquire ownership of the
// task to unblock.
//
// Sadly this current implementation requires multiple allocations, so I have
// seen the throughput of select() be much worse than it should be. I do not
// believe that there is anything fundamental that needs to change about these
// channels, however, in order to support a more efficient select().
//
// # Conclusion
//
// And now that you've seen all the races that I found and attempted to fix,
// here's the code for you to find some more!

use prelude::v1::*;

use sync::Arc;
use fmt;
#[cfg(stage0)] // NOTE remove use after next snapshot
use marker;
use mem;
use cell::UnsafeCell;

pub use self::select::{Select, Handle};
use self::select::StartResult;
use self::select::StartResult::*;
use self::blocking::SignalToken;

mod blocking;
mod oneshot;
mod select;
mod shared;
mod stream;
mod sync;
mod mpsc_queue;
mod spsc_queue;

/// The receiving-half of Rust's channel type. This half can only be owned by
/// one task
#[stable]
pub struct Receiver<T> {
    inner: UnsafeCell<Flavor<T>>,
}

// The receiver port can be sent from place to place, so long as it
// is not used to receive non-sendable things.
unsafe impl<T:Send> Send for Receiver<T> { }

/// An iterator over messages on a receiver, this iterator will block
/// whenever `next` is called, waiting for a new message, and `None` will be
/// returned when the corresponding channel has hung up.
#[stable]
pub struct Iter<'a, T:'a> {
    rx: &'a Receiver<T>
}

/// The sending-half of Rust's asynchronous channel type. This half can only be
/// owned by one task, but it can be cloned to send to other tasks.
#[stable]
pub struct Sender<T> {
    inner: UnsafeCell<Flavor<T>>,
}

// The send port can be sent from place to place, so long as it
// is not used to send non-sendable things.
unsafe impl<T:Send> Send for Sender<T> { }

/// The sending-half of Rust's synchronous channel type. This half can only be
/// owned by one task, but it can be cloned to send to other tasks.
#[stable]
pub struct SyncSender<T> {
    inner: Arc<UnsafeCell<sync::Packet<T>>>,
}

unsafe impl<T:Send> Send for SyncSender<T> {}

impl<T> !Sync for SyncSender<T> {}

/// An error returned from the `send` function on channels.
///
/// A `send` operation can only fail if the receiving end of a channel is
/// disconnected, implying that the data could never be received. The error
/// contains the data being sent as a payload so it can be recovered.
#[derive(PartialEq, Eq, Show)]
#[stable]
pub struct SendError<T>(pub T);

/// An error returned from the `recv` function on a `Receiver`.
///
/// The `recv` operation can only fail if the sending half of a channel is
/// disconnected, implying that no further messages will ever be received.
#[derive(PartialEq, Eq, Clone, Copy, Show)]
#[stable]
pub struct RecvError;

/// This enumeration is the list of the possible reasons that try_recv could not
/// return data when called.
#[derive(PartialEq, Clone, Copy, Show)]
#[stable]
pub enum TryRecvError {
    /// This channel is currently empty, but the sender(s) have not yet
    /// disconnected, so data may yet become available.
    #[stable]
    Empty,

    /// This channel's sending half has become disconnected, and there will
    /// never be any more data received on this channel
    #[stable]
    Disconnected,
}

/// This enumeration is the list of the possible error outcomes for the
/// `SyncSender::try_send` method.
#[derive(PartialEq, Clone, Show)]
#[stable]
pub enum TrySendError<T> {
    /// The data could not be sent on the channel because it would require that
    /// the callee block to send the data.
    ///
    /// If this is a buffered channel, then the buffer is full at this time. If
    /// this is not a buffered channel, then there is no receiver available to
    /// acquire the data.
    #[stable]
    Full(T),

    /// This channel's receiving half has disconnected, so the data could not be
    /// sent. The data is returned back to the callee in this case.
    #[stable]
    Disconnected(T),
}

enum Flavor<T> {
    Oneshot(Arc<UnsafeCell<oneshot::Packet<T>>>),
    Stream(Arc<UnsafeCell<stream::Packet<T>>>),
    Shared(Arc<UnsafeCell<shared::Packet<T>>>),
    Sync(Arc<UnsafeCell<sync::Packet<T>>>),
}

#[doc(hidden)]
trait UnsafeFlavor<T> {
    fn inner_unsafe<'a>(&'a self) -> &'a UnsafeCell<Flavor<T>>;
    unsafe fn inner_mut<'a>(&'a self) -> &'a mut Flavor<T> {
        &mut *self.inner_unsafe().get()
    }
    unsafe fn inner<'a>(&'a self) -> &'a Flavor<T> {
        &*self.inner_unsafe().get()
    }
}
impl<T> UnsafeFlavor<T> for Sender<T> {
    fn inner_unsafe<'a>(&'a self) -> &'a UnsafeCell<Flavor<T>> {
        &self.inner
    }
}
impl<T> UnsafeFlavor<T> for Receiver<T> {
    fn inner_unsafe<'a>(&'a self) -> &'a UnsafeCell<Flavor<T>> {
        &self.inner
    }
}

/// Creates a new asynchronous channel, returning the sender/receiver halves.
///
/// All data sent on the sender will become available on the receiver, and no
/// send will block the calling task (this channel has an "infinite buffer").
///
/// # Example
///
/// ```
/// use std::sync::mpsc::channel;
/// use std::thread::Thread;
///
/// // tx is is the sending half (tx for transmission), and rx is the receiving
/// // half (rx for receiving).
/// let (tx, rx) = channel();
///
/// // Spawn off an expensive computation
/// Thread::spawn(move|| {
/// #   fn expensive_computation() {}
///     tx.send(expensive_computation()).unwrap();
/// });
///
/// // Do some useful work for awhile
///
/// // Let's see what that answer was
/// println!("{:?}", rx.recv().unwrap());
/// ```
#[stable]
pub fn channel<T: Send>() -> (Sender<T>, Receiver<T>) {
    let a = Arc::new(UnsafeCell::new(oneshot::Packet::new()));
    (Sender::new(Flavor::Oneshot(a.clone())), Receiver::new(Flavor::Oneshot(a)))
}

/// Creates a new synchronous, bounded channel.
///
/// Like asynchronous channels, the `Receiver` will block until a message
/// becomes available. These channels differ greatly in the semantics of the
/// sender from asynchronous channels, however.
///
/// This channel has an internal buffer on which messages will be queued. When
/// the internal buffer becomes full, future sends will *block* waiting for the
/// buffer to open up. Note that a buffer size of 0 is valid, in which case this
/// becomes  "rendezvous channel" where each send will not return until a recv
/// is paired with it.
///
/// As with asynchronous channels, all senders will panic in `send` if the
/// `Receiver` has been destroyed.
///
/// # Example
///
/// ```
/// use std::sync::mpsc::sync_channel;
/// use std::thread::Thread;
///
/// let (tx, rx) = sync_channel(1);
///
/// // this returns immediately
/// tx.send(1i).unwrap();
///
/// Thread::spawn(move|| {
///     // this will block until the previous message has been received
///     tx.send(2i).unwrap();
/// });
///
/// assert_eq!(rx.recv().unwrap(), 1i);
/// assert_eq!(rx.recv().unwrap(), 2i);
/// ```
#[stable]
pub fn sync_channel<T: Send>(bound: uint) -> (SyncSender<T>, Receiver<T>) {
    let a = Arc::new(UnsafeCell::new(sync::Packet::new(bound)));
    (SyncSender::new(a.clone()), Receiver::new(Flavor::Sync(a)))
}

////////////////////////////////////////////////////////////////////////////////
// Sender
////////////////////////////////////////////////////////////////////////////////

impl<T: Send> Sender<T> {
    fn new(inner: Flavor<T>) -> Sender<T> {
        Sender {
            inner: UnsafeCell::new(inner),
        }
    }

    /// Attempts to send a value on this channel, returning it back if it could
    /// not be sent.
    ///
    /// A successful send occurs when it is determined that the other end of
    /// the channel has not hung up already. An unsuccessful send would be one
    /// where the corresponding receiver has already been deallocated. Note
    /// that a return value of `Err` means that the data will never be
    /// received, but a return value of `Ok` does *not* mean that the data
    /// will be received.  It is possible for the corresponding receiver to
    /// hang up immediately after this function returns `Ok`.
    ///
    /// This method will never block the current thread.
    ///
    /// # Example
    ///
    /// ```
    /// use std::sync::mpsc::channel;
    ///
    /// let (tx, rx) = channel();
    ///
    /// // This send is always successful
    /// tx.send(1i).unwrap();
    ///
    /// // This send will fail because the receiver is gone
    /// drop(rx);
    /// assert_eq!(tx.send(1i).err().unwrap().0, 1);
    /// ```
    #[stable]
    pub fn send(&self, t: T) -> Result<(), SendError<T>> {
        let (new_inner, ret) = match *unsafe { self.inner() } {
            Flavor::Oneshot(ref p) => {
                unsafe {
                    let p = p.get();
                    if !(*p).sent() {
                        return (*p).send(t).map_err(SendError);
                    } else {
                        let a =
                            Arc::new(UnsafeCell::new(stream::Packet::new()));
                        let rx = Receiver::new(Flavor::Stream(a.clone()));
                        match (*p).upgrade(rx) {
                            oneshot::UpSuccess => {
                                let ret = (*a.get()).send(t);
                                (a, ret)
                            }
                            oneshot::UpDisconnected => (a, Err(t)),
                            oneshot::UpWoke(token) => {
                                // This send cannot panic because the thread is
                                // asleep (we're looking at it), so the receiver
                                // can't go away.
                                (*a.get()).send(t).ok().unwrap();
                        token.signal();
                                (a, Ok(()))
                            }
                        }
                    }
                }
            }
            Flavor::Stream(ref p) => return unsafe {
                (*p.get()).send(t).map_err(SendError)
            },
            Flavor::Shared(ref p) => return unsafe {
                (*p.get()).send(t).map_err(SendError)
            },
            Flavor::Sync(..) => unreachable!(),
        };

        unsafe {
            let tmp = Sender::new(Flavor::Stream(new_inner));
            mem::swap(self.inner_mut(), tmp.inner_mut());
        }
        ret.map_err(SendError)
    }
}

#[stable]
impl<T: Send> Clone for Sender<T> {
    fn clone(&self) -> Sender<T> {
        let (packet, sleeper, guard) = match *unsafe { self.inner() } {
            Flavor::Oneshot(ref p) => {
                let a = Arc::new(UnsafeCell::new(shared::Packet::new()));
                unsafe {
                    let guard = (*a.get()).postinit_lock();
                    let rx = Receiver::new(Flavor::Shared(a.clone()));
                    match (*p.get()).upgrade(rx) {
                        oneshot::UpSuccess |
                        oneshot::UpDisconnected => (a, None, guard),
                        oneshot::UpWoke(task) => (a, Some(task), guard)
                    }
                }
            }
            Flavor::Stream(ref p) => {
                let a = Arc::new(UnsafeCell::new(shared::Packet::new()));
                unsafe {
                    let guard = (*a.get()).postinit_lock();
                    let rx = Receiver::new(Flavor::Shared(a.clone()));
                    match (*p.get()).upgrade(rx) {
                        stream::UpSuccess |
                        stream::UpDisconnected => (a, None, guard),
                        stream::UpWoke(task) => (a, Some(task), guard),
                    }
                }
            }
            Flavor::Shared(ref p) => {
                unsafe { (*p.get()).clone_chan(); }
                return Sender::new(Flavor::Shared(p.clone()));
            }
            Flavor::Sync(..) => unreachable!(),
        };

        unsafe {
            (*packet.get()).inherit_blocker(sleeper, guard);

            let tmp = Sender::new(Flavor::Shared(packet.clone()));
            mem::swap(self.inner_mut(), tmp.inner_mut());
        }
        Sender::new(Flavor::Shared(packet))
    }
}

#[unsafe_destructor]
#[stable]
impl<T: Send> Drop for Sender<T> {
    fn drop(&mut self) {
        match *unsafe { self.inner_mut() } {
            Flavor::Oneshot(ref mut p) => unsafe { (*p.get()).drop_chan(); },
            Flavor::Stream(ref mut p) => unsafe { (*p.get()).drop_chan(); },
            Flavor::Shared(ref mut p) => unsafe { (*p.get()).drop_chan(); },
            Flavor::Sync(..) => unreachable!(),
        }
    }
}

////////////////////////////////////////////////////////////////////////////////
// SyncSender
////////////////////////////////////////////////////////////////////////////////

impl<T: Send> SyncSender<T> {
    fn new(inner: Arc<UnsafeCell<sync::Packet<T>>>) -> SyncSender<T> {
        SyncSender { inner: inner }
    }

    /// Sends a value on this synchronous channel.
    ///
    /// This function will *block* until space in the internal buffer becomes
    /// available or a receiver is available to hand off the message to.
    ///
    /// Note that a successful send does *not* guarantee that the receiver will
    /// ever see the data if there is a buffer on this channel. Items may be
    /// enqueued in the internal buffer for the receiver to receive at a later
    /// time. If the buffer size is 0, however, it can be guaranteed that the
    /// receiver has indeed received the data if this function returns success.
    ///
    /// This function will never panic, but it may return `Err` if the
    /// `Receiver` has disconnected and is no longer able to receive
    /// information.
    #[stable]
    pub fn send(&self, t: T) -> Result<(), SendError<T>> {
        unsafe { (*self.inner.get()).send(t).map_err(SendError) }
    }

    /// Attempts to send a value on this channel without blocking.
    ///
    /// This method differs from `send` by returning immediately if the
    /// channel's buffer is full or no receiver is waiting to acquire some
    /// data. Compared with `send`, this function has two failure cases
    /// instead of one (one for disconnection, one for a full buffer).
    ///
    /// See `SyncSender::send` for notes about guarantees of whether the
    /// receiver has received the data or not if this function is successful.
    #[stable]
    pub fn try_send(&self, t: T) -> Result<(), TrySendError<T>> {
        unsafe { (*self.inner.get()).try_send(t) }
    }
}

#[stable]
impl<T: Send> Clone for SyncSender<T> {
    fn clone(&self) -> SyncSender<T> {
        unsafe { (*self.inner.get()).clone_chan(); }
        return SyncSender::new(self.inner.clone());
    }
}

#[unsafe_destructor]
#[stable]
impl<T: Send> Drop for SyncSender<T> {
    fn drop(&mut self) {
        unsafe { (*self.inner.get()).drop_chan(); }
    }
}

////////////////////////////////////////////////////////////////////////////////
// Receiver
////////////////////////////////////////////////////////////////////////////////

impl<T: Send> Receiver<T> {
    fn new(inner: Flavor<T>) -> Receiver<T> {
        Receiver { inner: UnsafeCell::new(inner) }
    }

    /// Attempts to return a pending value on this receiver without blocking
    ///
    /// This method will never block the caller in order to wait for data to
    /// become available. Instead, this will always return immediately with a
    /// possible option of pending data on the channel.
    ///
    /// This is useful for a flavor of "optimistic check" before deciding to
    /// block on a receiver.
    #[stable]
    pub fn try_recv(&self) -> Result<T, TryRecvError> {
        loop {
            let new_port = match *unsafe { self.inner() } {
                Flavor::Oneshot(ref p) => {
                    match unsafe { (*p.get()).try_recv() } {
                        Ok(t) => return Ok(t),
                        Err(oneshot::Empty) => return Err(TryRecvError::Empty),
                        Err(oneshot::Disconnected) => {
                            return Err(TryRecvError::Disconnected)
                        }
                        Err(oneshot::Upgraded(rx)) => rx,
                    }
                }
                Flavor::Stream(ref p) => {
                    match unsafe { (*p.get()).try_recv() } {
                        Ok(t) => return Ok(t),
                        Err(stream::Empty) => return Err(TryRecvError::Empty),
                        Err(stream::Disconnected) => {
                            return Err(TryRecvError::Disconnected)
                        }
                        Err(stream::Upgraded(rx)) => rx,
                    }
                }
                Flavor::Shared(ref p) => {
                    match unsafe { (*p.get()).try_recv() } {
                        Ok(t) => return Ok(t),
                        Err(shared::Empty) => return Err(TryRecvError::Empty),
                        Err(shared::Disconnected) => {
                            return Err(TryRecvError::Disconnected)
                        }
                    }
                }
                Flavor::Sync(ref p) => {
                    match unsafe { (*p.get()).try_recv() } {
                        Ok(t) => return Ok(t),
                        Err(sync::Empty) => return Err(TryRecvError::Empty),
                        Err(sync::Disconnected) => {
                            return Err(TryRecvError::Disconnected)
                        }
                    }
                }
            };
            unsafe {
                mem::swap(self.inner_mut(),
                          new_port.inner_mut());
            }
        }
    }

    /// Attempt to wait for a value on this receiver, returning an error if the
    /// corresponding channel has hung up.
    ///
    /// This function will always block the current thread if there is no data
    /// available and it's possible for more data to be sent. Once a message is
    /// sent to the corresponding `Sender`, then this receiver will wake up and
    /// return that message.
    ///
    /// If the corresponding `Sender` has disconnected, or it disconnects while
    /// this call is blocking, this call will wake up and return `Err` to
    /// indicate that no more messages can ever be received on this channel.
    #[stable]
    pub fn recv(&self) -> Result<T, RecvError> {
        loop {
            let new_port = match *unsafe { self.inner() } {
                Flavor::Oneshot(ref p) => {
                    match unsafe { (*p.get()).recv() } {
                        Ok(t) => return Ok(t),
                        Err(oneshot::Empty) => return unreachable!(),
                        Err(oneshot::Disconnected) => return Err(RecvError),
                        Err(oneshot::Upgraded(rx)) => rx,
                    }
                }
                Flavor::Stream(ref p) => {
                    match unsafe { (*p.get()).recv() } {
                        Ok(t) => return Ok(t),
                        Err(stream::Empty) => return unreachable!(),
                        Err(stream::Disconnected) => return Err(RecvError),
                        Err(stream::Upgraded(rx)) => rx,
                    }
                }
                Flavor::Shared(ref p) => {
                    match unsafe { (*p.get()).recv() } {
                        Ok(t) => return Ok(t),
                        Err(shared::Empty) => return unreachable!(),
                        Err(shared::Disconnected) => return Err(RecvError),
                    }
                }
                Flavor::Sync(ref p) => return unsafe {
                    (*p.get()).recv().map_err(|()| RecvError)
                }
            };
            unsafe {
                mem::swap(self.inner_mut(), new_port.inner_mut());
            }
        }
    }

    /// Returns an iterator that will block waiting for messages, but never
    /// `panic!`. It will return `None` when the channel has hung up.
    #[stable]
    pub fn iter(&self) -> Iter<T> {
        Iter { rx: self }
    }
}

impl<T: Send> select::Packet for Receiver<T> {
    fn can_recv(&self) -> bool {
        loop {
            let new_port = match *unsafe { self.inner() } {
                Flavor::Oneshot(ref p) => {
                    match unsafe { (*p.get()).can_recv() } {
                        Ok(ret) => return ret,
                        Err(upgrade) => upgrade,
                    }
                }
                Flavor::Stream(ref p) => {
                    match unsafe { (*p.get()).can_recv() } {
                        Ok(ret) => return ret,
                        Err(upgrade) => upgrade,
                    }
                }
                Flavor::Shared(ref p) => {
                    return unsafe { (*p.get()).can_recv() };
                }
                Flavor::Sync(ref p) => {
                    return unsafe { (*p.get()).can_recv() };
                }
            };
            unsafe {
                mem::swap(self.inner_mut(),
                          new_port.inner_mut());
            }
        }
    }

    fn start_selection(&self, mut token: SignalToken) -> StartResult {
        loop {
            let (t, new_port) = match *unsafe { self.inner() } {
                Flavor::Oneshot(ref p) => {
                    match unsafe { (*p.get()).start_selection(token) } {
                        oneshot::SelSuccess => return Installed,
                        oneshot::SelCanceled => return Abort,
                        oneshot::SelUpgraded(t, rx) => (t, rx),
                    }
                }
                Flavor::Stream(ref p) => {
                    match unsafe { (*p.get()).start_selection(token) } {
                        stream::SelSuccess => return Installed,
                        stream::SelCanceled => return Abort,
                        stream::SelUpgraded(t, rx) => (t, rx),
                    }
                }
                Flavor::Shared(ref p) => {
                    return unsafe { (*p.get()).start_selection(token) };
                }
                Flavor::Sync(ref p) => {
                    return unsafe { (*p.get()).start_selection(token) };
                }
            };
            token = t;
            unsafe {
                mem::swap(self.inner_mut(), new_port.inner_mut());
            }
        }
    }

    fn abort_selection(&self) -> bool {
        let mut was_upgrade = false;
        loop {
            let result = match *unsafe { self.inner() } {
                Flavor::Oneshot(ref p) => unsafe { (*p.get()).abort_selection() },
                Flavor::Stream(ref p) => unsafe {
                    (*p.get()).abort_selection(was_upgrade)
                },
                Flavor::Shared(ref p) => return unsafe {
                    (*p.get()).abort_selection(was_upgrade)
                },
                Flavor::Sync(ref p) => return unsafe {
                    (*p.get()).abort_selection()
                },
            };
            let new_port = match result { Ok(b) => return b, Err(p) => p };
            was_upgrade = true;
            unsafe {
                mem::swap(self.inner_mut(),
                          new_port.inner_mut());
            }
        }
    }
}

#[stable]
impl<'a, T: Send> Iterator for Iter<'a, T> {
    type Item = T;

    fn next(&mut self) -> Option<T> { self.rx.recv().ok() }
}

#[unsafe_destructor]
#[stable]
impl<T: Send> Drop for Receiver<T> {
    fn drop(&mut self) {
        match *unsafe { self.inner_mut() } {
            Flavor::Oneshot(ref mut p) => unsafe { (*p.get()).drop_port(); },
            Flavor::Stream(ref mut p) => unsafe { (*p.get()).drop_port(); },
            Flavor::Shared(ref mut p) => unsafe { (*p.get()).drop_port(); },
            Flavor::Sync(ref mut p) => unsafe { (*p.get()).drop_port(); },
        }
    }
}

<<<<<<< HEAD
impl<T> fmt::Show for SendError<T> {
=======
/// A version of `UnsafeCell` intended for use in concurrent data
/// structures (for example, you might put it in an `Arc`).
struct RacyCell<T>(pub UnsafeCell<T>);

impl<T> RacyCell<T> {

    fn new(value: T) -> RacyCell<T> {
        RacyCell(UnsafeCell { value: value })
    }

    unsafe fn get(&self) -> *mut T {
        self.0.get()
    }

}

unsafe impl<T:Send> Send for RacyCell<T> { }

unsafe impl<T> Sync for RacyCell<T> { } // Oh dear

#[stable]
impl<T> fmt::Display for SendError<T> {
>>>>>>> 3cb9fa26
    fn fmt(&self, f: &mut fmt::Formatter) -> fmt::Result {
        "sending on a closed channel".fmt(f)
    }
}

#[stable]
impl<T> fmt::Display for TrySendError<T> {
    fn fmt(&self, f: &mut fmt::Formatter) -> fmt::Result {
        match *self {
            TrySendError::Full(..) => {
                "sending on a full channel".fmt(f)
            }
            TrySendError::Disconnected(..) => {
                "sending on a closed channel".fmt(f)
            }
        }
    }
}

#[stable]
impl fmt::Display for RecvError {
    fn fmt(&self, f: &mut fmt::Formatter) -> fmt::Result {
        "receiving on a closed channel".fmt(f)
    }
}

#[stable]
impl fmt::Display for TryRecvError {
    fn fmt(&self, f: &mut fmt::Formatter) -> fmt::Result {
        match *self {
            TryRecvError::Empty => {
                "receiving on an empty channel".fmt(f)
            }
            TryRecvError::Disconnected => {
                "receiving on a closed channel".fmt(f)
            }
        }
    }
}

#[cfg(test)]
mod test {
    use prelude::v1::*;

    use os;
    use super::*;
    use thread::Thread;

    pub fn stress_factor() -> uint {
        match os::getenv("RUST_TEST_STRESS") {
            Some(val) => val.parse().unwrap(),
            None => 1,
        }
    }

    #[test]
    fn smoke() {
        let (tx, rx) = channel::<int>();
        tx.send(1).unwrap();
        assert_eq!(rx.recv().unwrap(), 1);
    }

    #[test]
    fn drop_full() {
        let (tx, _rx) = channel();
        tx.send(box 1i).unwrap();
    }

    #[test]
    fn drop_full_shared() {
        let (tx, _rx) = channel();
        drop(tx.clone());
        drop(tx.clone());
        tx.send(box 1i).unwrap();
    }

    #[test]
    fn smoke_shared() {
        let (tx, rx) = channel::<int>();
        tx.send(1).unwrap();
        assert_eq!(rx.recv().unwrap(), 1);
        let tx = tx.clone();
        tx.send(1).unwrap();
        assert_eq!(rx.recv().unwrap(), 1);
    }

    #[test]
    fn smoke_threads() {
        let (tx, rx) = channel::<int>();
        let _t = Thread::spawn(move|| {
            tx.send(1).unwrap();
        });
        assert_eq!(rx.recv().unwrap(), 1);
    }

    #[test]
    fn smoke_port_gone() {
        let (tx, rx) = channel::<int>();
        drop(rx);
        assert!(tx.send(1).is_err());
    }

    #[test]
    fn smoke_shared_port_gone() {
        let (tx, rx) = channel::<int>();
        drop(rx);
        assert!(tx.send(1).is_err())
    }

    #[test]
    fn smoke_shared_port_gone2() {
        let (tx, rx) = channel::<int>();
        drop(rx);
        let tx2 = tx.clone();
        drop(tx);
        assert!(tx2.send(1).is_err());
    }

    #[test]
    fn port_gone_concurrent() {
        let (tx, rx) = channel::<int>();
        let _t = Thread::spawn(move|| {
            rx.recv().unwrap();
        });
        while tx.send(1).is_ok() {}
    }

    #[test]
    fn port_gone_concurrent_shared() {
        let (tx, rx) = channel::<int>();
        let tx2 = tx.clone();
        let _t = Thread::spawn(move|| {
            rx.recv().unwrap();
        });
        while tx.send(1).is_ok() && tx2.send(1).is_ok() {}
    }

    #[test]
    fn smoke_chan_gone() {
        let (tx, rx) = channel::<int>();
        drop(tx);
        assert!(rx.recv().is_err());
    }

    #[test]
    fn smoke_chan_gone_shared() {
        let (tx, rx) = channel::<()>();
        let tx2 = tx.clone();
        drop(tx);
        drop(tx2);
        assert!(rx.recv().is_err());
    }

    #[test]
    fn chan_gone_concurrent() {
        let (tx, rx) = channel::<int>();
        let _t = Thread::spawn(move|| {
            tx.send(1).unwrap();
            tx.send(1).unwrap();
        });
        while rx.recv().is_ok() {}
    }

    #[test]
    fn stress() {
        let (tx, rx) = channel::<int>();
        let t = Thread::scoped(move|| {
            for _ in range(0u, 10000) { tx.send(1i).unwrap(); }
        });
        for _ in range(0u, 10000) {
            assert_eq!(rx.recv().unwrap(), 1);
        }
        t.join().ok().unwrap();
    }

    #[test]
    fn stress_shared() {
        static AMT: uint = 10000;
        static NTHREADS: uint = 8;
        let (tx, rx) = channel::<int>();

        let t = Thread::scoped(move|| {
            for _ in range(0, AMT * NTHREADS) {
                assert_eq!(rx.recv().unwrap(), 1);
            }
            match rx.try_recv() {
                Ok(..) => panic!(),
                _ => {}
            }
        });

        for _ in range(0, NTHREADS) {
            let tx = tx.clone();
            Thread::spawn(move|| {
                for _ in range(0, AMT) { tx.send(1).unwrap(); }
            });
        }
        drop(tx);
        t.join().ok().unwrap();
    }

    #[test]
    fn send_from_outside_runtime() {
        let (tx1, rx1) = channel::<()>();
        let (tx2, rx2) = channel::<int>();
        let t1 = Thread::scoped(move|| {
            tx1.send(()).unwrap();
            for _ in range(0i, 40) {
                assert_eq!(rx2.recv().unwrap(), 1);
            }
        });
        rx1.recv().unwrap();
        let t2 = Thread::scoped(move|| {
            for _ in range(0i, 40) {
                tx2.send(1).unwrap();
            }
        });
        t1.join().ok().unwrap();
        t2.join().ok().unwrap();
    }

    #[test]
    fn recv_from_outside_runtime() {
        let (tx, rx) = channel::<int>();
        let t = Thread::scoped(move|| {
            for _ in range(0i, 40) {
                assert_eq!(rx.recv().unwrap(), 1);
            }
        });
        for _ in range(0u, 40) {
            tx.send(1).unwrap();
        }
        t.join().ok().unwrap();
    }

    #[test]
    fn no_runtime() {
        let (tx1, rx1) = channel::<int>();
        let (tx2, rx2) = channel::<int>();
        let t1 = Thread::scoped(move|| {
            assert_eq!(rx1.recv().unwrap(), 1);
            tx2.send(2).unwrap();
        });
        let t2 = Thread::scoped(move|| {
            tx1.send(1).unwrap();
            assert_eq!(rx2.recv().unwrap(), 2);
        });
        t1.join().ok().unwrap();
        t2.join().ok().unwrap();
    }

    #[test]
    fn oneshot_single_thread_close_port_first() {
        // Simple test of closing without sending
        let (_tx, rx) = channel::<int>();
        drop(rx);
    }

    #[test]
    fn oneshot_single_thread_close_chan_first() {
        // Simple test of closing without sending
        let (tx, _rx) = channel::<int>();
        drop(tx);
    }

    #[test]
    fn oneshot_single_thread_send_port_close() {
        // Testing that the sender cleans up the payload if receiver is closed
        let (tx, rx) = channel::<Box<int>>();
        drop(rx);
        assert!(tx.send(box 0).is_err());
    }

    #[test]
    fn oneshot_single_thread_recv_chan_close() {
        // Receiving on a closed chan will panic
        let res = Thread::scoped(move|| {
            let (tx, rx) = channel::<int>();
            drop(tx);
            rx.recv().unwrap();
        }).join();
        // What is our res?
        assert!(res.is_err());
    }

    #[test]
    fn oneshot_single_thread_send_then_recv() {
        let (tx, rx) = channel::<Box<int>>();
        tx.send(box 10).unwrap();
        assert!(rx.recv().unwrap() == box 10);
    }

    #[test]
    fn oneshot_single_thread_try_send_open() {
        let (tx, rx) = channel::<int>();
        assert!(tx.send(10).is_ok());
        assert!(rx.recv().unwrap() == 10);
    }

    #[test]
    fn oneshot_single_thread_try_send_closed() {
        let (tx, rx) = channel::<int>();
        drop(rx);
        assert!(tx.send(10).is_err());
    }

    #[test]
    fn oneshot_single_thread_try_recv_open() {
        let (tx, rx) = channel::<int>();
        tx.send(10).unwrap();
        assert!(rx.recv() == Ok(10));
    }

    #[test]
    fn oneshot_single_thread_try_recv_closed() {
        let (tx, rx) = channel::<int>();
        drop(tx);
        assert!(rx.recv().is_err());
    }

    #[test]
    fn oneshot_single_thread_peek_data() {
        let (tx, rx) = channel::<int>();
        assert_eq!(rx.try_recv(), Err(TryRecvError::Empty));
        tx.send(10).unwrap();
        assert_eq!(rx.try_recv(), Ok(10));
    }

    #[test]
    fn oneshot_single_thread_peek_close() {
        let (tx, rx) = channel::<int>();
        drop(tx);
        assert_eq!(rx.try_recv(), Err(TryRecvError::Disconnected));
        assert_eq!(rx.try_recv(), Err(TryRecvError::Disconnected));
    }

    #[test]
    fn oneshot_single_thread_peek_open() {
        let (_tx, rx) = channel::<int>();
        assert_eq!(rx.try_recv(), Err(TryRecvError::Empty));
    }

    #[test]
    fn oneshot_multi_task_recv_then_send() {
        let (tx, rx) = channel::<Box<int>>();
        let _t = Thread::spawn(move|| {
            assert!(rx.recv().unwrap() == box 10);
        });

        tx.send(box 10).unwrap();
    }

    #[test]
    fn oneshot_multi_task_recv_then_close() {
        let (tx, rx) = channel::<Box<int>>();
        let _t = Thread::spawn(move|| {
            drop(tx);
        });
        let res = Thread::scoped(move|| {
            assert!(rx.recv().unwrap() == box 10);
        }).join();
        assert!(res.is_err());
    }

    #[test]
    fn oneshot_multi_thread_close_stress() {
        for _ in range(0, stress_factor()) {
            let (tx, rx) = channel::<int>();
            let _t = Thread::spawn(move|| {
                drop(rx);
            });
            drop(tx);
        }
    }

    #[test]
    fn oneshot_multi_thread_send_close_stress() {
        for _ in range(0, stress_factor()) {
            let (tx, rx) = channel::<int>();
            let _t = Thread::spawn(move|| {
                drop(rx);
            });
            let _ = Thread::scoped(move|| {
                tx.send(1).unwrap();
            }).join();
        }
    }

    #[test]
    fn oneshot_multi_thread_recv_close_stress() {
        for _ in range(0, stress_factor()) {
            let (tx, rx) = channel::<int>();
            Thread::spawn(move|| {
                let res = Thread::scoped(move|| {
                    rx.recv().unwrap();
                }).join();
                assert!(res.is_err());
            });
            let _t = Thread::spawn(move|| {
                Thread::spawn(move|| {
                    drop(tx);
                });
            });
        }
    }

    #[test]
    fn oneshot_multi_thread_send_recv_stress() {
        for _ in range(0, stress_factor()) {
            let (tx, rx) = channel();
            let _t = Thread::spawn(move|| {
                tx.send(box 10i).unwrap();
            });
            assert!(rx.recv().unwrap() == box 10i);
        }
    }

    #[test]
    fn stream_send_recv_stress() {
        for _ in range(0, stress_factor()) {
            let (tx, rx) = channel();

            send(tx, 0);
            recv(rx, 0);

            fn send(tx: Sender<Box<int>>, i: int) {
                if i == 10 { return }

                Thread::spawn(move|| {
                    tx.send(box i).unwrap();
                    send(tx, i + 1);
                });
            }

            fn recv(rx: Receiver<Box<int>>, i: int) {
                if i == 10 { return }

                Thread::spawn(move|| {
                    assert!(rx.recv().unwrap() == box i);
                    recv(rx, i + 1);
                });
            }
        }
    }

    #[test]
    fn recv_a_lot() {
        // Regression test that we don't run out of stack in scheduler context
        let (tx, rx) = channel();
        for _ in range(0i, 10000) { tx.send(()).unwrap(); }
        for _ in range(0i, 10000) { rx.recv().unwrap(); }
    }

    #[test]
    fn shared_chan_stress() {
        let (tx, rx) = channel();
        let total = stress_factor() + 100;
        for _ in range(0, total) {
            let tx = tx.clone();
            Thread::spawn(move|| {
                tx.send(()).unwrap();
            });
        }

        for _ in range(0, total) {
            rx.recv().unwrap();
        }
    }

    #[test]
    fn test_nested_recv_iter() {
        let (tx, rx) = channel::<int>();
        let (total_tx, total_rx) = channel::<int>();

        let _t = Thread::spawn(move|| {
            let mut acc = 0;
            for x in rx.iter() {
                acc += x;
            }
            total_tx.send(acc).unwrap();
        });

        tx.send(3).unwrap();
        tx.send(1).unwrap();
        tx.send(2).unwrap();
        drop(tx);
        assert_eq!(total_rx.recv().unwrap(), 6);
    }

    #[test]
    fn test_recv_iter_break() {
        let (tx, rx) = channel::<int>();
        let (count_tx, count_rx) = channel();

        let _t = Thread::spawn(move|| {
            let mut count = 0;
            for x in rx.iter() {
                if count >= 3 {
                    break;
                } else {
                    count += x;
                }
            }
            count_tx.send(count).unwrap();
        });

        tx.send(2).unwrap();
        tx.send(2).unwrap();
        tx.send(2).unwrap();
        let _ = tx.send(2);
        drop(tx);
        assert_eq!(count_rx.recv().unwrap(), 4);
    }

    #[test]
    fn try_recv_states() {
        let (tx1, rx1) = channel::<int>();
        let (tx2, rx2) = channel::<()>();
        let (tx3, rx3) = channel::<()>();
        let _t = Thread::spawn(move|| {
            rx2.recv().unwrap();
            tx1.send(1).unwrap();
            tx3.send(()).unwrap();
            rx2.recv().unwrap();
            drop(tx1);
            tx3.send(()).unwrap();
        });

        assert_eq!(rx1.try_recv(), Err(TryRecvError::Empty));
        tx2.send(()).unwrap();
        rx3.recv().unwrap();
        assert_eq!(rx1.try_recv(), Ok(1));
        assert_eq!(rx1.try_recv(), Err(TryRecvError::Empty));
        tx2.send(()).unwrap();
        rx3.recv().unwrap();
        assert_eq!(rx1.try_recv(), Err(TryRecvError::Disconnected));
    }

    // This bug used to end up in a livelock inside of the Receiver destructor
    // because the internal state of the Shared packet was corrupted
    #[test]
    fn destroy_upgraded_shared_port_when_sender_still_active() {
        let (tx, rx) = channel();
        let (tx2, rx2) = channel();
        let _t = Thread::spawn(move|| {
            rx.recv().unwrap(); // wait on a oneshot
            drop(rx);  // destroy a shared
            tx2.send(()).unwrap();
        });
        // make sure the other task has gone to sleep
        for _ in range(0u, 5000) { Thread::yield_now(); }

        // upgrade to a shared chan and send a message
        let t = tx.clone();
        drop(tx);
        t.send(()).unwrap();

        // wait for the child task to exit before we exit
        rx2.recv().unwrap();
    }
}

#[cfg(test)]
mod sync_tests {
    use prelude::v1::*;

    use os;
    use thread::Thread;
    use super::*;

    pub fn stress_factor() -> uint {
        match os::getenv("RUST_TEST_STRESS") {
            Some(val) => val.parse().unwrap(),
            None => 1,
        }
    }

    #[test]
    fn smoke() {
        let (tx, rx) = sync_channel::<int>(1);
        tx.send(1).unwrap();
        assert_eq!(rx.recv().unwrap(), 1);
    }

    #[test]
    fn drop_full() {
        let (tx, _rx) = sync_channel(1);
        tx.send(box 1i).unwrap();
    }

    #[test]
    fn smoke_shared() {
        let (tx, rx) = sync_channel::<int>(1);
        tx.send(1).unwrap();
        assert_eq!(rx.recv().unwrap(), 1);
        let tx = tx.clone();
        tx.send(1).unwrap();
        assert_eq!(rx.recv().unwrap(), 1);
    }

    #[test]
    fn smoke_threads() {
        let (tx, rx) = sync_channel::<int>(0);
        let _t = Thread::spawn(move|| {
            tx.send(1).unwrap();
        });
        assert_eq!(rx.recv().unwrap(), 1);
    }

    #[test]
    fn smoke_port_gone() {
        let (tx, rx) = sync_channel::<int>(0);
        drop(rx);
        assert!(tx.send(1).is_err());
    }

    #[test]
    fn smoke_shared_port_gone2() {
        let (tx, rx) = sync_channel::<int>(0);
        drop(rx);
        let tx2 = tx.clone();
        drop(tx);
        assert!(tx2.send(1).is_err());
    }

    #[test]
    fn port_gone_concurrent() {
        let (tx, rx) = sync_channel::<int>(0);
        let _t = Thread::spawn(move|| {
            rx.recv().unwrap();
        });
        while tx.send(1).is_ok() {}
    }

    #[test]
    fn port_gone_concurrent_shared() {
        let (tx, rx) = sync_channel::<int>(0);
        let tx2 = tx.clone();
        let _t = Thread::spawn(move|| {
            rx.recv().unwrap();
        });
        while tx.send(1).is_ok() && tx2.send(1).is_ok() {}
    }

    #[test]
    fn smoke_chan_gone() {
        let (tx, rx) = sync_channel::<int>(0);
        drop(tx);
        assert!(rx.recv().is_err());
    }

    #[test]
    fn smoke_chan_gone_shared() {
        let (tx, rx) = sync_channel::<()>(0);
        let tx2 = tx.clone();
        drop(tx);
        drop(tx2);
        assert!(rx.recv().is_err());
    }

    #[test]
    fn chan_gone_concurrent() {
        let (tx, rx) = sync_channel::<int>(0);
        Thread::spawn(move|| {
            tx.send(1).unwrap();
            tx.send(1).unwrap();
        });
        while rx.recv().is_ok() {}
    }

    #[test]
    fn stress() {
        let (tx, rx) = sync_channel::<int>(0);
        Thread::spawn(move|| {
            for _ in range(0u, 10000) { tx.send(1).unwrap(); }
        });
        for _ in range(0u, 10000) {
            assert_eq!(rx.recv().unwrap(), 1);
        }
    }

    #[test]
    fn stress_shared() {
        static AMT: uint = 1000;
        static NTHREADS: uint = 8;
        let (tx, rx) = sync_channel::<int>(0);
        let (dtx, drx) = sync_channel::<()>(0);

        Thread::spawn(move|| {
            for _ in range(0, AMT * NTHREADS) {
                assert_eq!(rx.recv().unwrap(), 1);
            }
            match rx.try_recv() {
                Ok(..) => panic!(),
                _ => {}
            }
            dtx.send(()).unwrap();
        });

        for _ in range(0, NTHREADS) {
            let tx = tx.clone();
            Thread::spawn(move|| {
                for _ in range(0, AMT) { tx.send(1).unwrap(); }
            });
        }
        drop(tx);
        drx.recv().unwrap();
    }

    #[test]
    fn oneshot_single_thread_close_port_first() {
        // Simple test of closing without sending
        let (_tx, rx) = sync_channel::<int>(0);
        drop(rx);
    }

    #[test]
    fn oneshot_single_thread_close_chan_first() {
        // Simple test of closing without sending
        let (tx, _rx) = sync_channel::<int>(0);
        drop(tx);
    }

    #[test]
    fn oneshot_single_thread_send_port_close() {
        // Testing that the sender cleans up the payload if receiver is closed
        let (tx, rx) = sync_channel::<Box<int>>(0);
        drop(rx);
        assert!(tx.send(box 0).is_err());
    }

    #[test]
    fn oneshot_single_thread_recv_chan_close() {
        // Receiving on a closed chan will panic
        let res = Thread::scoped(move|| {
            let (tx, rx) = sync_channel::<int>(0);
            drop(tx);
            rx.recv().unwrap();
        }).join();
        // What is our res?
        assert!(res.is_err());
    }

    #[test]
    fn oneshot_single_thread_send_then_recv() {
        let (tx, rx) = sync_channel::<Box<int>>(1);
        tx.send(box 10).unwrap();
        assert!(rx.recv().unwrap() == box 10);
    }

    #[test]
    fn oneshot_single_thread_try_send_open() {
        let (tx, rx) = sync_channel::<int>(1);
        assert_eq!(tx.try_send(10), Ok(()));
        assert!(rx.recv().unwrap() == 10);
    }

    #[test]
    fn oneshot_single_thread_try_send_closed() {
        let (tx, rx) = sync_channel::<int>(0);
        drop(rx);
        assert_eq!(tx.try_send(10), Err(TrySendError::Disconnected(10)));
    }

    #[test]
    fn oneshot_single_thread_try_send_closed2() {
        let (tx, _rx) = sync_channel::<int>(0);
        assert_eq!(tx.try_send(10), Err(TrySendError::Full(10)));
    }

    #[test]
    fn oneshot_single_thread_try_recv_open() {
        let (tx, rx) = sync_channel::<int>(1);
        tx.send(10).unwrap();
        assert!(rx.recv() == Ok(10));
    }

    #[test]
    fn oneshot_single_thread_try_recv_closed() {
        let (tx, rx) = sync_channel::<int>(0);
        drop(tx);
        assert!(rx.recv().is_err());
    }

    #[test]
    fn oneshot_single_thread_peek_data() {
        let (tx, rx) = sync_channel::<int>(1);
        assert_eq!(rx.try_recv(), Err(TryRecvError::Empty));
        tx.send(10).unwrap();
        assert_eq!(rx.try_recv(), Ok(10));
    }

    #[test]
    fn oneshot_single_thread_peek_close() {
        let (tx, rx) = sync_channel::<int>(0);
        drop(tx);
        assert_eq!(rx.try_recv(), Err(TryRecvError::Disconnected));
        assert_eq!(rx.try_recv(), Err(TryRecvError::Disconnected));
    }

    #[test]
    fn oneshot_single_thread_peek_open() {
        let (_tx, rx) = sync_channel::<int>(0);
        assert_eq!(rx.try_recv(), Err(TryRecvError::Empty));
    }

    #[test]
    fn oneshot_multi_task_recv_then_send() {
        let (tx, rx) = sync_channel::<Box<int>>(0);
        let _t = Thread::spawn(move|| {
            assert!(rx.recv().unwrap() == box 10);
        });

        tx.send(box 10).unwrap();
    }

    #[test]
    fn oneshot_multi_task_recv_then_close() {
        let (tx, rx) = sync_channel::<Box<int>>(0);
        let _t = Thread::spawn(move|| {
            drop(tx);
        });
        let res = Thread::scoped(move|| {
            assert!(rx.recv().unwrap() == box 10);
        }).join();
        assert!(res.is_err());
    }

    #[test]
    fn oneshot_multi_thread_close_stress() {
        for _ in range(0, stress_factor()) {
            let (tx, rx) = sync_channel::<int>(0);
            let _t = Thread::spawn(move|| {
                drop(rx);
            });
            drop(tx);
        }
    }

    #[test]
    fn oneshot_multi_thread_send_close_stress() {
        for _ in range(0, stress_factor()) {
            let (tx, rx) = sync_channel::<int>(0);
            let _t = Thread::spawn(move|| {
                drop(rx);
            });
            let _ = Thread::scoped(move || {
                tx.send(1).unwrap();
            }).join();
        }
    }

    #[test]
    fn oneshot_multi_thread_recv_close_stress() {
        for _ in range(0, stress_factor()) {
            let (tx, rx) = sync_channel::<int>(0);
            let _t = Thread::spawn(move|| {
                let res = Thread::scoped(move|| {
                    rx.recv().unwrap();
                }).join();
                assert!(res.is_err());
            });
            let _t = Thread::spawn(move|| {
                Thread::spawn(move|| {
                    drop(tx);
                });
            });
        }
    }

    #[test]
    fn oneshot_multi_thread_send_recv_stress() {
        for _ in range(0, stress_factor()) {
            let (tx, rx) = sync_channel::<Box<int>>(0);
            let _t = Thread::spawn(move|| {
                tx.send(box 10i).unwrap();
            });
            assert!(rx.recv().unwrap() == box 10i);
        }
    }

    #[test]
    fn stream_send_recv_stress() {
        for _ in range(0, stress_factor()) {
            let (tx, rx) = sync_channel::<Box<int>>(0);

            send(tx, 0);
            recv(rx, 0);

            fn send(tx: SyncSender<Box<int>>, i: int) {
                if i == 10 { return }

                Thread::spawn(move|| {
                    tx.send(box i).unwrap();
                    send(tx, i + 1);
                });
            }

            fn recv(rx: Receiver<Box<int>>, i: int) {
                if i == 10 { return }

                Thread::spawn(move|| {
                    assert!(rx.recv().unwrap() == box i);
                    recv(rx, i + 1);
                });
            }
        }
    }

    #[test]
    fn recv_a_lot() {
        // Regression test that we don't run out of stack in scheduler context
        let (tx, rx) = sync_channel(10000);
        for _ in range(0u, 10000) { tx.send(()).unwrap(); }
        for _ in range(0u, 10000) { rx.recv().unwrap(); }
    }

    #[test]
    fn shared_chan_stress() {
        let (tx, rx) = sync_channel(0);
        let total = stress_factor() + 100;
        for _ in range(0, total) {
            let tx = tx.clone();
            Thread::spawn(move|| {
                tx.send(()).unwrap();
            });
        }

        for _ in range(0, total) {
            rx.recv().unwrap();
        }
    }

    #[test]
    fn test_nested_recv_iter() {
        let (tx, rx) = sync_channel::<int>(0);
        let (total_tx, total_rx) = sync_channel::<int>(0);

        let _t = Thread::spawn(move|| {
            let mut acc = 0;
            for x in rx.iter() {
                acc += x;
            }
            total_tx.send(acc).unwrap();
        });

        tx.send(3).unwrap();
        tx.send(1).unwrap();
        tx.send(2).unwrap();
        drop(tx);
        assert_eq!(total_rx.recv().unwrap(), 6);
    }

    #[test]
    fn test_recv_iter_break() {
        let (tx, rx) = sync_channel::<int>(0);
        let (count_tx, count_rx) = sync_channel(0);

        let _t = Thread::spawn(move|| {
            let mut count = 0;
            for x in rx.iter() {
                if count >= 3 {
                    break;
                } else {
                    count += x;
                }
            }
            count_tx.send(count).unwrap();
        });

        tx.send(2).unwrap();
        tx.send(2).unwrap();
        tx.send(2).unwrap();
        let _ = tx.try_send(2);
        drop(tx);
        assert_eq!(count_rx.recv().unwrap(), 4);
    }

    #[test]
    fn try_recv_states() {
        let (tx1, rx1) = sync_channel::<int>(1);
        let (tx2, rx2) = sync_channel::<()>(1);
        let (tx3, rx3) = sync_channel::<()>(1);
        let _t = Thread::spawn(move|| {
            rx2.recv().unwrap();
            tx1.send(1).unwrap();
            tx3.send(()).unwrap();
            rx2.recv().unwrap();
            drop(tx1);
            tx3.send(()).unwrap();
        });

        assert_eq!(rx1.try_recv(), Err(TryRecvError::Empty));
        tx2.send(()).unwrap();
        rx3.recv().unwrap();
        assert_eq!(rx1.try_recv(), Ok(1));
        assert_eq!(rx1.try_recv(), Err(TryRecvError::Empty));
        tx2.send(()).unwrap();
        rx3.recv().unwrap();
        assert_eq!(rx1.try_recv(), Err(TryRecvError::Disconnected));
    }

    // This bug used to end up in a livelock inside of the Receiver destructor
    // because the internal state of the Shared packet was corrupted
    #[test]
    fn destroy_upgraded_shared_port_when_sender_still_active() {
        let (tx, rx) = sync_channel::<()>(0);
        let (tx2, rx2) = sync_channel::<()>(0);
        let _t = Thread::spawn(move|| {
            rx.recv().unwrap(); // wait on a oneshot
            drop(rx);  // destroy a shared
            tx2.send(()).unwrap();
        });
        // make sure the other task has gone to sleep
        for _ in range(0u, 5000) { Thread::yield_now(); }

        // upgrade to a shared chan and send a message
        let t = tx.clone();
        drop(tx);
        t.send(()).unwrap();

        // wait for the child task to exit before we exit
        rx2.recv().unwrap();
    }

    #[test]
    fn send1() {
        let (tx, rx) = sync_channel::<int>(0);
        let _t = Thread::spawn(move|| { rx.recv().unwrap(); });
        assert_eq!(tx.send(1), Ok(()));
    }

    #[test]
    fn send2() {
        let (tx, rx) = sync_channel::<int>(0);
        let _t = Thread::spawn(move|| { drop(rx); });
        assert!(tx.send(1).is_err());
    }

    #[test]
    fn send3() {
        let (tx, rx) = sync_channel::<int>(1);
        assert_eq!(tx.send(1), Ok(()));
        let _t =Thread::spawn(move|| { drop(rx); });
        assert!(tx.send(1).is_err());
    }

    #[test]
    fn send4() {
        let (tx, rx) = sync_channel::<int>(0);
        let tx2 = tx.clone();
        let (done, donerx) = channel();
        let done2 = done.clone();
        let _t = Thread::spawn(move|| {
            assert!(tx.send(1).is_err());
            done.send(()).unwrap();
        });
        let _t = Thread::spawn(move|| {
            assert!(tx2.send(2).is_err());
            done2.send(()).unwrap();
        });
        drop(rx);
        donerx.recv().unwrap();
        donerx.recv().unwrap();
    }

    #[test]
    fn try_send1() {
        let (tx, _rx) = sync_channel::<int>(0);
        assert_eq!(tx.try_send(1), Err(TrySendError::Full(1)));
    }

    #[test]
    fn try_send2() {
        let (tx, _rx) = sync_channel::<int>(1);
        assert_eq!(tx.try_send(1), Ok(()));
        assert_eq!(tx.try_send(1), Err(TrySendError::Full(1)));
    }

    #[test]
    fn try_send3() {
        let (tx, rx) = sync_channel::<int>(1);
        assert_eq!(tx.try_send(1), Ok(()));
        drop(rx);
        assert_eq!(tx.try_send(1), Err(TrySendError::Disconnected(1)));
    }

    #[test]
    fn issue_15761() {
        fn repro() {
            let (tx1, rx1) = sync_channel::<()>(3);
            let (tx2, rx2) = sync_channel::<()>(3);

            let _t = Thread::spawn(move|| {
                rx1.recv().unwrap();
                tx2.try_send(()).unwrap();
            });

            tx1.try_send(()).unwrap();
            rx2.recv().unwrap();
        }

        for _ in range(0u, 100) {
            repro()
        }
    }
}<|MERGE_RESOLUTION|>--- conflicted
+++ resolved
@@ -963,32 +963,8 @@
     }
 }
 
-<<<<<<< HEAD
-impl<T> fmt::Show for SendError<T> {
-=======
-/// A version of `UnsafeCell` intended for use in concurrent data
-/// structures (for example, you might put it in an `Arc`).
-struct RacyCell<T>(pub UnsafeCell<T>);
-
-impl<T> RacyCell<T> {
-
-    fn new(value: T) -> RacyCell<T> {
-        RacyCell(UnsafeCell { value: value })
-    }
-
-    unsafe fn get(&self) -> *mut T {
-        self.0.get()
-    }
-
-}
-
-unsafe impl<T:Send> Send for RacyCell<T> { }
-
-unsafe impl<T> Sync for RacyCell<T> { } // Oh dear
-
 #[stable]
 impl<T> fmt::Display for SendError<T> {
->>>>>>> 3cb9fa26
     fn fmt(&self, f: &mut fmt::Formatter) -> fmt::Result {
         "sending on a closed channel".fmt(f)
     }
